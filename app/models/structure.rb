class Structure < ApplicationRecord
  include CacheIt
  has_many :original_properties, class_name: 'Property'
  has_many :original_examples, class_name: 'Example'

  has_many :original_building_blocks, foreign_key: 'explained_structure_id',
             inverse_of: :explained_structure, class_name: 'BuildingBlock'

  has_many :atoms, as: :stuff_w_props
  belongs_to :derives_from,
             class_name: 'Structure',
             foreign_key: 'derives_from_id',
             optional: true

  has_many :children, class_name: 'Structure', foreign_key: 'derives_from_id',
           inverse_of: :derives_from

  has_many :axioms
  has_many :defining_atoms, through: :axioms, source: :atom

  has_many :implications

  after_commit :touch_examples

  translates :name, :definition, fallbacks_for_empty_translations: true
  globalize_accessors
  # note that the following only works on creation
  validates :name, presence: true

  def structure
    self
  end

  def stuff_id
    "s-#{id}"
  end

  def positive_defining_atoms
    axioms.where(value: true).map(&:atom)
  end

  def negative_defining_atoms
    axioms.where(value: false).map(&:atom)
  end

  def properties
    return original_properties if derives_from.nil?
    original_properties + derives_from.properties
  end

  def properties_as_atoms
    properties.map(&:to_atom)
  end
  cache_it :properties_as_atoms

  def building_blocks
    return original_building_blocks if derives_from.nil?
    original_building_blocks + derives_from.building_blocks
  end

  def related_structures
    result = []
    tmp = [self]
    while result != tmp
      result = tmp
      tmp += tmp.map(&:derives_from).flatten.compact
      tmp += tmp.map(&:children).flatten.compact
      tmp = tmp.flatten.compact.uniq
    end
    result
  end

  def descendants
    result = []
    tmp = [self]
    while result != tmp
      result = tmp
      tmp += tmp.map(&:children).flatten.compact
      tmp = tmp.flatten.compact.uniq
    end
    result
  end

  def building_blocks_flattened
    return [] unless building_blocks.any?
    result = building_blocks
    result += building_blocks.map do |bb|
      bb.structure.building_blocks_flattened
    end
    result.flatten
  end

  def deep_building_blocks_properties_select
    start_blocks = [self]
    start_blocks += [derives_from] if derives_from.present?
    (start_blocks + building_blocks_flattened).uniq.map do |x|
      [x.stuff_id, x.structure.descendants.map(&:properties).flatten.uniq
                    .map { |p| [p.name, p.id] }]
    end .to_h
  end

  def eligible_for_premise_select
    ([self] + building_blocks_flattened).map { |x| [x.name, x.stuff_id] }
  end

  def eligible_for_axiom_select
    result = building_blocks_flattened.map { |x| [x.name, x.stuff_id] }
    return result unless derives_from.present?
    [[derives_from.name, derives_from.stuff_id]] + result
  end

  def examples
    related_structures.map(&:original_examples).flatten.find_all do |e|
      (defining_atoms - e.satisfied_atoms_by_sat).empty?
    end
  end

  def touch_examples
    Example.where(id: (examples + original_examples).uniq.map(&:id))
           .update_all(updated_at: Time.now)
  end

  def original_implications
    implications.where(parent_implication: nil)
  end

<<<<<<< HEAD
  # returns the array of all bulding blocks that need to be realized in
  # order have a well-defined example for this structure
  def example_building_blocks
    result = original_building_blocks.to_a
    return result unless derives_from.present?
    result + derives_from.example_building_blocks
  end

  def example_building_block_realizations
    hash = {}
    example_building_blocks.each do |bb|
      relevant_axioms = defining_atoms.where(stuff_w_props: bb).map do |a|
        Atom.find_or_create_by(stuff_w_props: bb.structure,
                               satisfies: a.satisfies)
      end
      realizations = bb.structure.examples.select do |e|
        relevant_axioms.all? do |a|
          e.satisfies?(a)
        end
      end
      hash[bb] = realizations
    end
    hash
=======
  def inherited_implications
    implications.where.not(parent_implication: nil)
>>>>>>> de3d29b9
  end

  # for a locked structure, building blocks and axioms cannot be added,
  # destroyed or modified (except for the building block's name and
  # notation)
  # a structure becomes locked as soon as
  # - an example exists for itself
  # - one of its children is locked
  # implicitly, it will also be locked if one of the structures that has the
  # given structure as a building block is locked, because of the necessity to
  # specify building block realizations for examples
  def locked?
    return true if original_examples.any?
    return true if children.any? { |d| d.locked? }
    false
  end
end<|MERGE_RESOLUTION|>--- conflicted
+++ resolved
@@ -124,7 +124,6 @@
     implications.where(parent_implication: nil)
   end
 
-<<<<<<< HEAD
   # returns the array of all bulding blocks that need to be realized in
   # order have a well-defined example for this structure
   def example_building_blocks
@@ -148,10 +147,9 @@
       hash[bb] = realizations
     end
     hash
-=======
+
   def inherited_implications
     implications.where.not(parent_implication: nil)
->>>>>>> de3d29b9
   end
 
   # for a locked structure, building blocks and axioms cannot be added,
